--- conflicted
+++ resolved
@@ -24,7 +24,6 @@
 
 ## Usage
 <Playground>
-<<<<<<< HEAD
   {() => {
     const draw = React.useCallback(g => {
       // clear the graphics
@@ -63,36 +62,6 @@
       </Stage>
     );
   }}
-=======
-  <Stage width={600} height={300} options={{ backgroundColor: 0xffffff }}>
-    <Graphics
-      preventRedraw={true}
-      draw={g => {
-        // clear the graphics
-        g.clear()
-        // start drawing
-        g.beginFill(0xff3300)
-        g.lineStyle(4, 0xffd900, 1)
-        g.moveTo(50, 50)
-        g.lineTo(250, 50)
-        g.lineTo(100, 100)
-        g.lineTo(50, 50)
-        g.endFill()
-        g.lineStyle(2, 0x0000ff, 1)
-        g.beginFill(0xff700b, 1)
-        g.drawRect(50, 150, 120, 120)
-        g.lineStyle(2, 0xff00ff, 1)
-        g.beginFill(0xff00bb, 0.25)
-        g.drawRoundedRect(150, 100, 300, 100, 15)
-        g.endFill()
-        g.lineStyle(0)
-        g.beginFill(0xffff0b, 0.5)
-        g.drawCircle(470, 90, 60)
-        g.endFill()
-      }}
-    />
-  </Stage>
->>>>>>> 0b87568a
 </Playground>
 
 
