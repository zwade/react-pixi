--- conflicted
+++ resolved
@@ -1,10 +1,6 @@
 {
   "name": "@inlet/react-pixi",
-<<<<<<< HEAD
-  "version": "1.1.0",
-=======
   "version": "1.1.2",
->>>>>>> 1b9a0136
   "description": "Write PixiJS applications using React declarative style.",
   "main": "index.js",
   "umd:main": "umd.js",
